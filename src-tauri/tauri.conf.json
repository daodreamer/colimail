--- conflicted
+++ resolved
@@ -1,11 +1,7 @@
 {
   "$schema": "https://schema.tauri.app/config/2",
   "productName": "Colimail",
-<<<<<<< HEAD
   "version": "0.2.6",
-=======
-  "version": "0.2.5",
->>>>>>> 3aac5436
   "identifier": "com.jiong.colimail",
   "build": {
     "beforeDevCommand": "npm run dev",
